--- conflicted
+++ resolved
@@ -1955,66 +1955,12 @@
 int main(int argc, char *argv[])
 {
     Bignum a, b;
-    a = "1000000000000000000000000000";
-    b = "1000000000000000000000000000000000";
-//    std::cout << "a   =          " << a << std::endl;
-//    std::cout << "b   =          " << b << std::endl;
-//    std::cout << "-a  =          " << -a << std::endl;
-//    std::cout << "-b  =          " << -b << std::endl;
-
-//    std::cout << "a*a  =         " << a*a << std::endl;
-//    display(     "a*a            ", a*a);
-<<<<<<< HEAD
-
-Bignum aa=a*a;
-Bignum maa = -aa;
-Bignum bad = (-a)*a;
-Bignum bad1 = (-a)*a;
-display("aa", aa);
-display("maa", maa);
-display("bad", bad);
-display("bad1", bad1);
-std::cout << maa << std::endl << bad << std::endl << bad1 << std::endl;
-std::cout << maa << std::endl << bad << std::endl << bad1 << std::endl;
-std::cout << maa << std::endl << bad << std::endl << bad1 << std::endl;
-
-#if 0
-    std::cout << "-(a*a)  =      " << -(a*a) << std::endl;
-    display(     "-(a*a)         ", -(a*a));
-    std::cout << "(-a)*a  =      " << (-a)*a << std::endl;
-    display(     "(-a)*a         ", (-a)*a);
-    std::cout << "a*(-a)  =      " << a*(-a) << std::endl;
-    std::cout << "(-a)*(-a)  =   " << (-a)*(-a) << std::endl;
-
-    std::cout << "b*b  =         " << b*b << std::endl;
-    std::cout << "-(b*b)  =      " << -(b*b) << std::endl;
-    std::cout << "(-b)*b  =      " << (-b)*b << std::endl;
-    std::cout << "b*(-b)  =      " << b*(-b) << std::endl;
-
-=======
-//    std::cout << "-(a*a)  =      " << -(a*a) << std::endl;
-//    display(     "-(a*a)         ", -(a*a));
-//    std::cout << "(-a)*a  =      " << (-a)*a << std::endl;
-//    display(     "(-a)*a         ", (-a)*a);
-//    std::cout << "a*(-a)  =      " << a*(-a) << std::endl;
-//    std::cout << "(-a)*(-a)  =   " << (-a)*(-a) << std::endl;
-
-//    std::cout << "b*b  =         " << b*b << std::endl;
-//    std::cout << "-(b*b)  =      " << -(b*b) << std::endl;
-//    std::cout << "(-b)*b  =      " << (-b)*b << std::endl;
-//    std::cout << "b*(-b)  =      " << b*(-b) << std::endl;
-
-    std::cout << a*a << " + " << std::endl << b*b << std::endl;
->>>>>>> 2d72b01c
-    std::cout << "a*a + b*b  =   " << (a*a + b*b) << std::endl;
-
-
-    std::cout << "b*b - a*a  =   " << (b*b - a*a) << std::endl;
+    a = "100000000000000000000000000";
+    b = "100000000000000000000000000000000";
+
     std::cout << "a*a - b*b  =   " << (a*a - b*b) << std::endl;
-    std::cout << "a+b  =         " << a+b << std::endl;
-    std::cout << "a-b  =         " << a-b << std::endl;
     std::cout << "(a+b)*(a-b)  = " << (a + b)*(a - b) << std::endl;
-#endif
+
     return 0;    
 }
 
