--- conflicted
+++ resolved
@@ -1588,21 +1588,12 @@
     {   free_bignum(val);
         val = int_to_bignum(x);
     }
-<<<<<<< HEAD
 
     void operator = (const int32_t x)
     {   free_bignum(val);
         val = int_to_bignum((int64_t)x);
     }
 
-=======
-
-    void operator = (const int32_t x)
-    {   free_bignum(val);
-        val = int_to_bignum((int64_t)x);
-    }
-
->>>>>>> 5f35ffb5
     void operator = (const char *x)
     {   free_bignum(val);
         val = string_to_bignum(x);
@@ -1790,7 +1781,6 @@
 {   number_representation r = bigremainder(val, x.val);
     free_bignum(val);
     val = r;
-<<<<<<< HEAD
 } 
 
 inline void Bignum::operator &=(const Bignum &x)
@@ -1811,28 +1801,6 @@
     val = r;
 } 
 
-=======
-} 
-
-inline void Bignum::operator &=(const Bignum &x)
-{   number_representation r = biglogand(val, x.val);
-    free_bignum(val);
-    val = r;
-} 
-
-inline void Bignum::operator |=(const Bignum &x)
-{   number_representation r = biglogor(val, x.val);
-    free_bignum(val);
-    val = r;
-} 
-
-inline void Bignum::operator ^=(const Bignum &x)
-{   number_representation r = biglogxor(val, x.val);
-    free_bignum(val);
-    val = r;
-} 
-
->>>>>>> 5f35ffb5
 inline void Bignum::operator <<=(int n)
 {   number_representation r = bigleftshift(val, n);
     free_bignum(val);
@@ -1886,16 +1854,10 @@
 // sequence of hex values. This is obviously useful while debugging!
 
 void display(const char *label, uint64_t *a, size_t lena)
-<<<<<<< HEAD
-{   std::cout << label << "[" << (int)lena << "]";
-    for (size_t i=0; i<lena; i++)
-        std::cout << std::hex << std::setfill('0')
-=======
 {   std::cout << label << " [" << (int)lena << "]";
     for (size_t i=0; i<lena; i++)
         std::cout << " "
                   << std::hex << std::setfill('0')
->>>>>>> 5f35ffb5
                   << std::setw(16) << a[lena-i-1]
                   << std::dec << std::setw(0);
     std::cout << std::endl;
@@ -1905,16 +1867,10 @@
 {   
     uint64_t *d = number_data(a);
     size_t len = number_size(a);
-<<<<<<< HEAD
-    std::cout << label << "[" << (int)len << "]";
-    for (size_t i=0; i<len; i++)
-        std::cout << std::hex << std::setfill('0')
-=======
     std::cout << label << " [" << (int)len << "]";
     for (size_t i=0; i<len; i++)
         std::cout << " "
                   << std::hex << std::setfill('0')
->>>>>>> 5f35ffb5
                   << std::setw(16) << d[len-i-1]
                   << std::dec << std::setw(0);
     std::cout << std::endl;
@@ -1937,10 +1893,4 @@
 
 #endif // TEST
 
-<<<<<<< HEAD
-// end of arith.cpp
-
- 
-=======
-// end of arith.cpp
->>>>>>> 5f35ffb5
+// end of arith.cpp