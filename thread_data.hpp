#ifndef THREAD_DATA_HPP
#define THREAD_DATA_HPP

#include "common.hpp"

#include <cassert>

#include <algorithm>
#include <atomic>
#include <mutex>
#include <functional>
#include <vector>
#include <thread>
#include <unordered_map>

extern LispObject print(LispObject);

namespace par {
// Segments are a way of splitting the memory into further chunks
// such that every thread is only writing to a chunk at a time.

class Thread_data {
public:
    // CR VB: Should this be defined in terms of LispObject?
<<<<<<< HEAD
    static constexpr int SEGMENT_SIZE = 131072; // 128KB per segment
=======
    static constexpr int SEGMENT_SIZE = 0x20000; // 128K 65536; // 64KB per segment
>>>>>>> 8dd872fe
    // VB: use these as the segment we can write on.
    uintptr_t segment_fringe = -1;
    uintptr_t segment_limit = 0;
    int id;
    LispObject *C_stackbase;
    LispObject *C_stackhead = nullptr;

    std::vector<LispObject> *fluid_locals;
    
    /**
     * Whether the thread is in a safe state for GC.
     * TODO VB: right now we say always true 
     * */
    bool safe_memory = true;
};

// joins the thread on destruction
class Thread_RAII {
private:
    std::thread t;
public:
    Thread_RAII(std::thread&& t) : t(std::move(t)) {}
    ~Thread_RAII() {
        if (t.joinable()) {
            t.join();
        }
    }

    // Allow moving
    Thread_RAII(Thread_RAII&&) = default;
    Thread_RAII& operator=(Thread_RAII&&) = default;

    std::thread& get() { return t; }
};

thread_local Thread_data thread_data;

std::unordered_map<int, Thread_data&> thread_table;
thread_local int thread_index = -1;

static std::atomic_int num_symbols(0);

thread_local std::vector<LispObject> fluid_locals;
std::vector<LispObject> fluid_globals; // the global values

/**
 * Force all threads to go in GC mode
 * Reset the limits of each thread's segment
 * */
void reset_segments() {
    for (auto kv: thread_table) {
        kv.second.segment_limit = 0;
    }
}

// For now, just make sure all threads are joined at some point
std::unordered_map<int, Thread_RAII> active_threads;
int tid = 0;

void init_main_thread(LispObject *C_stackbase) {
    // VB: Need to handle main thread separately                                
    thread_data.C_stackbase = C_stackbase;
    thread_data.id = 0;
    thread_data.fluid_locals = &fluid_locals;
    thread_table.emplace(0, par::thread_data);
}

std::mutex thread_mutex;
int start_thread(std::function<void(void)> f) {
    std::lock_guard<std::mutex> lock(thread_mutex);

    tid += 1;
    auto twork = [f]() {
        int stack_var = 0;
        thread_data.C_stackbase = (LispObject *)((intptr_t)&stack_var & -sizeof(LispObject));
        thread_data.id = tid;
        thread_data.fluid_locals = &fluid_locals;

        thread_table.emplace(tid, thread_data);

        f();
    };

    active_threads.emplace(tid, std::thread(twork));
    return tid;
}

void join_thread(int tid) {
    // auto& t = active_threads[tid];
    // t.join();
    active_threads.erase(tid);
}

// we are keeping mutexes in a map, just like thread
// unfortunately there are no finalisers
// maybe have function to clean up mutex?
std::unordered_map<int, std::mutex> mutexes;
int mutex_id = 0;

std::mutex mutex_mutex;
int mutex() {
    std::lock_guard<std::mutex> lock(mutex_mutex);
    mutex_id += 1;

    mutexes[mutex_id]; // easiest way to construct mutex in place
    return mutex_id;
}

void mutex_lock(int mid) {
    mutexes[mid].lock();
}

void mutex_unlock(int mid) {
    mutexes[mid].unlock();
}

static std::mutex alloc_symbol_mutex;

/**
 * This just returns a shared id to index the symbol
 * */
inline
int allocate_symbol() {
    std::unique_lock<std::mutex> lock(alloc_symbol_mutex);
    int loc = num_symbols;
    num_symbols += 1;
    fluid_globals.resize(num_symbols, undefined);
    return loc;
}

/**
* [local_symbol] gets the thread local symbol.
* may return undefined
*/
LispObject& local_symbol(int loc) {
    if (num_symbols > (int)fluid_locals.size()) {
        fluid_locals.resize(num_symbols, undefined);
    }

    if (loc >= (int)fluid_locals.size()) {
        std::cerr << "location invalid " << loc << " " << num_symbols << std::endl;
        throw std::logic_error("bad thread_local index");
    }

    return fluid_locals[loc];
}

/**
* [symval] returns the real current value of the symbol on the current thread.
* It handles, globals, fluid globals, fluid locals and locals.
* should be used to get the true symbol.
*/
LispObject& symval(LispObject s) {
    assert(isSYMBOL(s));
    if (is_global(s)) {
        return qvalue(s);
    }

    int loc = qfixnum(qvalue(s));
    LispObject& res = local_symbol(loc);
    // Here I assume undefined is a sort of "reserved value", meaning it can only exist
    // when the object is not shallow_bound. This helps me distinguish between fluids that
    // are actually global and those that have been bound.
    if (is_fluid(s) && res == undefined) {
        return fluid_globals[loc];
    }
    // THis is either local or locally bound fluid
    return res;
}

/**
* [Shallow_bind] is a RAII class to rebind a variable.
* It will throw an exception when trying to rebind globals
*/
class Shallow_bind {
private:
    int loc;
    LispObject save;
public:
    Shallow_bind(LispObject x, LispObject tval) {
        if (is_global(x)) {
            error1("shallow bind global", x);
        }

        loc = qfixnum(qvalue(x));
        LispObject& sv = local_symbol(loc);
        save = sv;
        sv = tval;
    }

    ~Shallow_bind() {
        local_symbol(loc) = save;
    }
};

} // namespace par


#endif // THREAD_DATA_HPP<|MERGE_RESOLUTION|>--- conflicted
+++ resolved
@@ -22,11 +22,7 @@
 class Thread_data {
 public:
     // CR VB: Should this be defined in terms of LispObject?
-<<<<<<< HEAD
-    static constexpr int SEGMENT_SIZE = 131072; // 128KB per segment
-=======
     static constexpr int SEGMENT_SIZE = 0x20000; // 128K 65536; // 64KB per segment
->>>>>>> 8dd872fe
     // VB: use these as the segment we can write on.
     uintptr_t segment_fringe = -1;
     uintptr_t segment_limit = 0;
